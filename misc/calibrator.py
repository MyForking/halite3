--- conflicted
+++ resolved
@@ -130,13 +130,8 @@
             for param in self._pars_reference.keys():
                 self.param = param
                 os.mkdir(self._dir_iteration)
-<<<<<<< HEAD
-                if self.iter == 0:
-                    step = self._pars_default[param] * 0.75
-=======
                 step_minus = self._pars_default[param] * multiplier
                 step_plus = self._pars_default[param] * multiplier / (1.0 - multiplier)
->>>>>>> 842213e2
                 logging.info(f'param: {self.param} old: {self._pars_default[self.param]}')
                 self.set_parameter(file=self._pars_low_file, step=-step_minus)
                 self.set_parameter(file=self._pars_high_file, step=step_plus)
