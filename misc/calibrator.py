import glob
import json
import re, sys
import logging
import click
import yaml
import time
from subprocess import check_output
import os

import numpy as np
import pandas as pd
from matplotlib import pyplot as plt

sys.path.append('../')
sys.path.append('')

from misc.parse import evaluate_folder
from parameters import CALIBRATION

if not CALIBRATION:
    raise Exception('parameters.CALIBRATION is set to False.')


class Calibrator:
    """Calibrator object to start or load a stopped Calibration of parameterrs for a halite bot.
    params  --> parameters used in calibrate, state of the parameters is not managed in object, but in the yaml files.
    args    --> arguments in halite command
    iter    --> iteration in calibration
    n_xxx   --> number of xxx
    dir     --> directory
    """

    def __init__(self, parameters: list, mapsize=None, n_player=None, n_games=None, n_iter=None, convergence=0.8,
                 pars_reference='parameters.json', dir_replay=r'replays', bot_path=r'MyBot.py', dir_output=None
                 ):
        self.n_iter = n_iter
        self.n_games = n_games
        self.bot_path = bot_path
        self._dir_replay = dir_replay
        self.convergence = convergence
        self._parameters = parameters

        if dir_output:
            self._dir_output = dir_output
            self.load()
            self.isload = True
        else:
            self.param = None
            self.iter = 0
            self.mapsize = mapsize
            self.n_player = n_player
            self.multiplier = 0.75 if self.n_player == 4 else 0.33
            self._dir_output = self.set_dir_output()
            self.isload = False
        self._dir_pars = os.path.join(self._dir_output, 'pars')
        self._pars_reference_file = pars_reference
        self._pars_reference = self.get_parameters_ref()
        self._log = os.path.join(self._dir_output, '.log')
        if self.iter == 0:
            os.mkdir(self._dir_output)
            os.mkdir(self._dir_pars)
            with open(self._log, 'w'):
                pass
            self.set_parameters(self._pars_default_start_file, self._pars_reference)
            self.set_parameters(self._pars_default_file, self._pars_reference)
        logging.basicConfig(filename=os.path.join(self._dir_output, '.log'),
                            level=logging.INFO,
                            format='%(asctime)s %(levelname)-8s %(message)s',
                            datefmt='%Y-%m-%d %H:%M:%S',
                            filemode='a+')
        if self.iter > 0:
            logging.info('-----load and continue-----')

    def __repr__(self):
        """Representation of Calibrator object"""
        return 'Calibrator(mapsize={}, n_player={}, n_games={}, n_iter={}, dir_output=r"{}")'.format(self.mapsize, self.n_player, self.n_games, self.n_iter, self._dir_output)

    def set_dir_output(self):
        """Folder where the hlt and errorlogs will be written"""
        return os.path.join(self._dir_replay, 'calibrator_d{}_t{}_p{}_s{}'.format(time.strftime("%Y%m%d"), time.strftime("%H%M%S"), self.n_player, self.mapsize))

    @property
    def args(self):
        """cmd arguments to run a halite game"""
        exe = 'misc/halite' if sys.platform == 'linux' else 'misc\halite.exe'
        args = [exe, '-vvv', '--no-logs', '--no-timeout',
                '--replay-directory', self._dir_iteration,
                '--width', str(self.mapsize),
                '--height', str(self.mapsize)]
        if self.n_player == 2:
            return args + [self.get_bot(self._pars_low_file), self.get_bot(self._pars_high_file)]
        elif self.n_player == 4:
            return args + [self.get_bot(self._pars_default_file),
                           self.get_bot(self._pars_low_file),
                           self.get_bot(self._pars_high_file),
                           self.get_bot(self._pars_default_file)]

    @property
    def _pars_default_start_file(self):
        """File with the default parameters, which update each iteration based on the gradients per parameter"""
        return os.path.join(self._dir_pars, 'parameters_default_start.yaml')

    @property
    def _pars_default_file(self):
        """File with the default parameters, which update each iteration based on the gradients per parameter"""
        return os.path.join(self._dir_pars, 'parameters_{:02d}_default.yaml'.format(self.iter))

    @property
    def _pars_high_file(self):
        """File with the parameters and a parameter with one high step"""
        return os.path.join(self._dir_pars, 'parameters_{:02d}_high_{}.yaml'.format(self.iter, self.param))

    @property
    def _pars_low_file(self):
        """File with the parameters and a parameter with one low step"""
        return os.path.join(self._dir_pars, 'parameters_{:02d}_low_{}.yaml'.format(self.iter, self.param))

    @property
    def _dir_iteration(self):
        """Folder for replay and error files for an iteration"""
        return os.path.join(self._dir_output, 'i{:02d}_{}'.format(self.iter, self.param))

    @property
    def _pars_default(self):
        """Parameters of the high iteration"""
        return self.get_parameters(self._pars_default_file)

    @property
    def _pars_low(self):
        """Parameters of the high iteration"""
        return self.get_parameters(self._pars_low_file)

    @property
    def _pars_high(self):
        """Parameters of the high iteration"""
        return self.get_parameters(self._pars_high_file)

    @property
    def _params(self):
        """Get list of the parameters used in the iteration"""
        params = []
        if self.n_player == 2:
            params.append(self._pars_low[self.param])
            params.append(self._pars_high[self.param])
        elif self.n_player == 4:
            params.append(self._pars_default[self.param])
            params.append(self._pars_low[self.param])
            params.append(self._pars_high[self.param])
            params.append(self._pars_default[self.param])
        return np.array(params)

    def get_bot(self, pars):
        """cmd argument to the a single bot with certain parameters in a yaml file"""
        if sys.platform == 'linux':
            return 'python3 {} {}'.format(self.bot_path, pars)
        else:
            return 'python {} {}'.format(self.bot_path, pars)

    def start(self):
        """Run game from commandline"""
        while self.iter < self.n_iter:
            logging.info('iter: {:02d}'.format(self.iter))
            self.param_step()
            self.iter += 1
            self.multiplier *= self.convergence
            if self.iter == self.n_iter:
                self.report()
                return 0
            self.set_parameters(self._pars_default_file,
                                self.get_parameters(self._pars_default_file.replace('{:02d}_default'.format(self.iter),
                                                                                    '{:02d}_default'.format(self.iter-1))))

    def param_step(self):
        """Run a single iteration of a list of parameters"""
        for param in self._parameters:
            logging.info('iter: {:02d} param: {}'.format(self.iter, param))
            self.param = param
            if not os.path.exists(self._dir_iteration):
                os.mkdir(self._dir_iteration)
            step_minus = self._pars_default[param] * self.multiplier
            step_plus = self._pars_default[param] * self.multiplier / (1.0 - self.multiplier)
            logging.info('iter: {:02d} param: {} default value: {}'.format(self.iter, param, self._pars_default[self.param]))
            logging.info('iter: {:02d} param: {} stepsize plus: {}'.format(self.iter, param, step_plus))
            logging.info('iter: {:02d} param: {} stepsize minus: {}'.format(self.iter, param, step_minus))
            self.set_parameter(file=self._pars_low_file, step=-step_minus)
            self.set_parameter(file=self._pars_high_file, step=step_plus)
            while len(os.listdir(self._dir_iteration)) < self.n_games:
                logging.info('iter: {:02d} param: {} game: {}'.format(self.iter, param, len(os.listdir(self._dir_iteration))+1))
                check_output(self.args).decode("ascii")
            self.set_parameter(file=self._pars_default_file, step=self.evaluate() - self._pars_default[self.param])
        return 0

    def load(self):
        """Load a calibration state"""
        self.param = re.findall('i\d.+', self.latest_iter)[0][3:]
        self.iter = int(re.findall('i\d{2}', self.latest_iter)[0][1:])
        self.mapsize = int(re.findall('s\d{2}', self._dir_output)[0][1:])
        self.n_player = int(re.findall('p\d', self._dir_output)[0][1:])
        self.multiplier = 0.75 if self.n_player == 4 else 0.33
        for i in range(self.iter):
            self.multiplier *= self.convergence

    @property
    def latest_iter(self):
        """Load latest iteration folder to continue later on"""
        files = os.listdir(self._dir_output)
        paths = [os.path.join(self._dir_output, basename) for basename in files]
        return max(paths, key=os.path.getctime)

    def set_parameter(self, file, step):
        """Set the parameters to be used in a bot"""
        pars = self._pars_default.copy()
        pars[self.param] = pars[self.param] + step
        return self.set_parameters(file, pars)

    def reset_parameters(self, file):
        """Reset the parameters back to the default parameters"""
        with open(file, 'w') as f:
            return yaml.dump(self._pars_default, f, default_flow_style=False)

    def result(self):
        return evaluate_folder(self._dir_iteration)

    def evaluate(self):
        """Evaluates the result of the iteration step in the calibration"""
        result = self.result()
        for i in range(len(result)):
            logging.info(
                'iter: {:02d} param: {} value: {:.2f} result: {:.0f}'.format(self.iter, self.param, self._params[i], result[i]))
        result[result < result.max()] = 0
        return float((self.n_player / result.sum() * result * self._params).mean())

    def report(self):
        files = glob.glob(os.path.join(self._dir_pars, '*default.yaml'))
        for param in self._parameters:
            with open(self._pars_default_start_file) as f:
                params = yaml.load(f)
            result = {param: [params[param]], param + '_low': [np.nan], param + '_high': [np.nan]}
            for file in files:
                with open(file.replace('default', 'low_{}'.format(param))) as f:
                    params = yaml.load(f)
                result[param + '_low'].append(params[param])
                with open(file.replace('default', 'high_{}'.format(param))) as f:
                    params = yaml.load(f)
                result[param + '_high'].append(params[param])
                with open(file) as f:
                    params = yaml.load(f)
                result[param].append(params[param])
            df = pd.DataFrame(result)
            fig, ax = plt.subplots()
            df.plot(ax=ax)
            ax.set_xlabel('n_iter')
            ax.set_ylabel(param)
            ax.set_title(param)
            ax.grid()
            fig.savefig(os.path.join(self._dir_pars, 'report_{}'.format(param)))

    @staticmethod
    def set_parameters(file, pars):
        """Set a dict of parameters to be calibrated to file"""
        with open(file, 'w') as f:
            return yaml.dump(pars, f, default_flow_style=False)

    def get_parameters_ref(self):
        """Load mapsize/#players specific parameters from json file."""
        parameters = self.get_parameters_json(self._pars_reference_file)
        return parameters[str(self.n_player)][str(self.mapsize)]

    @staticmethod
    def get_parameters(file):
        """Get a dict of parameters to be calibrated"""
        with open(file) as f:
            return yaml.load(f)

    @staticmethod
    def get_parameters_json(filename):
        """Load content of a json file."""
        with open(filename) as f:
            return json.load(f)


@click.command()
@click.option('--mapsize', default='32', help='Mapsize.', type=click.Choice(['32', '40', '48', '56', '64']))
@click.option('--n_player', default='2', help='Number of players.', type=click.Choice(['2', '4']))
@click.option('--n_games', default='10', help='Number of games in a iteration step.')
@click.option('--n_iter', default='10', help='Number of iterations.')
@click.option('--convergence', default='0.8', help='Convergence rate.')
@click.option('--param', default='mean_halite', help='Parameter to be trained.')
@click.option('--dir_output', help='Folder of previous calibration in case you want to continue a calibration.')
<<<<<<< HEAD
def main(mapsize, n_player, n_games, n_iter, dir_output, convergence):
    calibrator = Calibrator(parameters=['extra_bonus', 'lootfactor'],
=======
def main(mapsize, n_player, n_games, n_iter, dir_output, convergence, param):
    calibrator = Calibrator(parameters=[param],
>>>>>>> 4db65dc5
                            mapsize=int(mapsize), n_player=int(n_player), n_games=int(n_games), n_iter=int(n_iter),
                            convergence=float(convergence), dir_output=dir_output)
    calibrator.start()


if __name__ == '__main__':
    main()<|MERGE_RESOLUTION|>--- conflicted
+++ resolved
@@ -286,15 +286,9 @@
 @click.option('--n_games', default='10', help='Number of games in a iteration step.')
 @click.option('--n_iter', default='10', help='Number of iterations.')
 @click.option('--convergence', default='0.8', help='Convergence rate.')
-@click.option('--param', default='mean_halite', help='Parameter to be trained.')
 @click.option('--dir_output', help='Folder of previous calibration in case you want to continue a calibration.')
-<<<<<<< HEAD
 def main(mapsize, n_player, n_games, n_iter, dir_output, convergence):
     calibrator = Calibrator(parameters=['extra_bonus', 'lootfactor'],
-=======
-def main(mapsize, n_player, n_games, n_iter, dir_output, convergence, param):
-    calibrator = Calibrator(parameters=[param],
->>>>>>> 4db65dc5
                             mapsize=int(mapsize), n_player=int(n_player), n_games=int(n_games), n_iter=int(n_iter),
                             convergence=float(convergence), dir_output=dir_output)
     calibrator.start()
