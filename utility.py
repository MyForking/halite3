from hlt import Direction, Position, constants
from scipy.sparse.csgraph import dijkstra
from scipy.sparse import csr_matrix
from scipy.ndimage import uniform_filter
import numpy as np
import logging, math, time
from collections import Counter


def calc_distances(origin, destination):
    """Calculates distances in all directions. Incorporates toroid metric."""
    dy = destination.y - origin.y
    dx = destination.x - origin.x
    height = game_map.height
    width = game_map.width
    d_south = dy if dy >= 0 else height + dy
    d_north = height - dy if dy >= 0 else -dy
    d_east = dx if dx >= 0 else width + dx
    d_west = width - dx if dx >= 0 else -dx
    return d_north, d_south, d_east, d_west


def simple_distance(index_a, index_b):
    """"Get the actual step distance from one cell to another."""
    height = game_map.height
    width = game_map.width
    dx = abs((index_b % width) - (index_a % width))
    dy = abs((index_b // width) - (index_a // width))
    return min(dx, width - dx) + min(dy, height - dy)


def simple_distances(index):
    """Get an array of the actual step distances to all cells."""
    m = game_map.height * game_map.width
    return np.array([simple_distance(index, i) for i in range(m)])


def viable_directions(origin, destination):
    """Get a list of viable directions to get closer to the destination."""
    directions = []
    (d_north, d_south, d_east, d_west) = calc_distances(origin, destination)
    if 0 < d_south <= d_north:
        directions.append(Direction.South)
    if 0 < d_north <= d_south:
        directions.append(Direction.North)
    if 0 < d_west <= d_east:
        directions.append(Direction.West)
    if 0 < d_east <= d_west:
        directions.append(Direction.East)
    if d_north == d_south == d_east == d_west == 0:
        directions.append(Direction.Still)
    return directions


def target(origin, direction):
    """Calculate the target cell if the ship moves in the given direction."""
    return game_map[origin.directional_offset(direction)]


def targets(origin, destination):
    """Get a list of proper target cells for the next move."""
    directions = viable_directions(origin, destination)
    return [target(origin, direction) for direction in directions]


def index_to_cell(index):
    """Map a 1D index to a 2D MapCell."""
    x = index % game_map.width
    y = index // game_map.width
    return game_map[Position(x, y)]


def cell_to_index(cell):
    """Map a 2D MapCell to a 1D index."""
    x = cell.position.x
    y = cell.position.y
    return x + game_map.width * y


def neighbours(index):
    """Return the indices of the neighbours of the cell belonging to index."""
    h = game_map.height
    w = game_map.width
    x = index % w
    y = index // w
    index_north = x + (w * ((y - 1) % h))
    index_south = x + (w * ((y + 1) % h))
    index_east = ((x + 1) % w) + (w * y)
    index_west = ((x - 1) % w) + (w * y)
    return index_north, index_south, index_east, index_west


def bonus_neighbours(index):
    """Return a generator for the indices of the bonus neighbours."""
    h = game_map.height
    w = game_map.width
    x = index % w
    y = index // w
    return (
        ((x + dx) % w) + (w * ((y + dy) % h))
        for dx in range(-4, 5)
        for dy in range(-4 + abs(dx), 5 - abs(dx))
    )


def ship_bonus_neighbours(ship):
    """Bonus neighbours for a ship."""
    ship_index = cell_to_index(game_map[ship])
    return bonus_neighbours(ship_index)


def threat(ship):
    """Get the indices threatened by an enemy ship.

    Note:
        The current location of the ship counts extra, because a ship is
        likely to stay still. Possible improvement: guess if the ship is going
        to move based on the halite of its current position and its cargo.
        At the moment, the ships current position is more threatening if it is
        not carrying much halite.
    """
    ship_index = cell_to_index(game_map[ship])
    factor = math.ceil(4.0 * (1.0 - packing_fraction(ship)**2))
    return tuple(ship_index for i in range(factor)) + neighbours(ship_index)


def can_move(ship):
    """Return True if a ship is able to move."""
    necessary_halite = math.ceil(0.1 * game_map[ship].halite_amount)
    return necessary_halite <= ship.halite_amount


def packing_fraction(ship):
    """Get the packing/fill fraction of the ship."""
    return ship.halite_amount / constants.MAX_HALITE


class MapData:
    """Analyzes the gamemap and provides useful data/statistics."""

    edge_data = None

    def __init__(self, _game):
        global game, game_map, me
        game = _game
        game_map = game.game_map
        me = game.me
<<<<<<< HEAD
        self.halite = self.available_halite()
        self.halite_density = self.density_available_halite()
        self.graph = self.create_graph()
        self.dist_matrix, self.indices = self.shortest_path()
        self.in_bonus_range = self.enemies_in_bonus_range()
        self.enemy_threat = self.calculate_enemy_threat()
        self.dropoffs = [me.shipyard] + me.get_dropoffs()
=======
        self.halite = self.get_available_halite()
        self.graph = self.create_graph()
        self.dist_matrix, self.indices = self.shortest_path()
        self.in_bonus_range = self.enemies_in_bonus_range()
        self.global_threat = self.calculate_global_threat()
>>>>>>> bcae9939

    def get_available_halite(self):
        """Get an array of available halite on the map."""
        m = game_map.height * game_map.width
        return np.array([index_to_cell(i).halite_amount for i in range(m)])

<<<<<<< HEAD
    def density_available_halite(self):
        """Get density of halite map with radius"""
        halite = self.halite.reshape(game_map.height, game_map.width)
        halite_density = uniform_filter(halite, size=9, mode='constant')
        return halite_density.ravel()
=======
    def get_occupation(self):
        """Get an array describing occupied cells on the map."""
        m = game_map.height * game_map.width
        return np.array([
            index_to_cell(j).is_occupied
            for i in range(m) for j in neighbours(i)
        ])
>>>>>>> bcae9939

    def initialize_edge_data(self):
        """Store edge_data for create_graph() on the class for performance."""
        m = game_map.height * game_map.width
        col = np.array([j for i in range(m) for j in neighbours(i)])
        row = np.repeat(np.arange(m), 4)
        MapData.edge_data = (row, col)

    def create_graph(self):
        """Create a matrix representing the game map graph.

        Note:
            The edge cost 1.0 + cell.halite_amount / 750.0 is chosen such
            that the shortest path is mainly based on the number of steps
            necessary, but also slightly incorporates the halite costs of
            moving. Therefore, the most efficient path is chosen when there
            are several shortest distance paths.
            More solid justification: if mining yields 75 halite on average,
            one mining turn corresponds to moving over 75/(10%) = 750 halite.
            Therefore, moving over 1 halite corresponds to 1/750 of a turn.
            The term self.occupied is added, so that the shortest path also
            takes traffic delays into consideration.
        """
        if MapData.edge_data is None:
            self.initialize_edge_data()
        occupied = self.get_occupation()
        edge_costs = np.repeat(1.0 + self.halite / 750.0, 4) + occupied
        edge_data = MapData.edge_data
        m = game_map.height * game_map.width
        return csr_matrix((edge_costs, edge_data), shape=(m, m))

    def shortest_path_indices(self):
        """Determine the indices for which to calculate the shortest path.

        Notes:
            - We also need the neighbours, because their results are used to
                generate the cost matrix for linear_sum_assignment().
            - list(set(a_list)) removes the duplicates from a_list.
        """
        indices = [cell_to_index(game_map[ship]) for ship in me.get_ships()]
        neighbour_indices = [j for i in indices for j in neighbours(i)]
        return list(set(indices + neighbour_indices))

    def shortest_path(self):
        """Calculate a perturbed distance from interesting cells to all cells.

        Possible performance improvements:
            - dijkstra's limit keyword argument.
            - reduce indices, for example by removing returning/mining ships.
            - reduce graph size, only include the relevant part of the map.
        """
        indices = self.shortest_path_indices()
        dist_matrix = dijkstra(self.graph, indices=indices, limit=30.0)
        dist_matrix[dist_matrix == np.inf] = 99999.9
        return dist_matrix, indices

    def get_distances(self, origin_index):
        """Get an array of perturbed distances from some origin cell."""
        return self.dist_matrix[self.indices.index(origin_index)]

    def get_distance(self, origin_index, target_index):
        """Get the perturbed distance from some cell to another."""
        return self.get_distances(origin_index)[target_index]

    def get_closest(self, origin, dests):
        origin_index = cell_to_index(game_map[origin])
        dists = [self.get_distance(origin_index, cell_to_index(game_map[dest])) for dest in dests]
        return dests[dists.index(min(dists))]

    def free_turns(self, ship):
        """Get the number of turns that the ship can move freely."""
        ship_index = cell_to_index(game_map[ship])

        dropoff = self.get_closest(ship, self.dropoffs)
        dropoff_index = cell_to_index(game_map[dropoff])
        # shipyard_index = cell_to_index(game_map[me.shipyard])
        distance = self.get_distance(ship_index, dropoff_index)
        turns_left = constants.MAX_TURNS - game.turn_number
        return turns_left - math.ceil(distance)

    def mining_probability(self, ship):
        """Estimate the probability that a ship will mine the next turn."""
        ship_index = cell_to_index(game_map[ship])
        simple_cost = self.halite / (simple_distances(ship_index) + 1.0)
        cargo_factor = min(1.0, 10.0 * (1.0 - packing_fraction(ship)))
        return cargo_factor * simple_cost[ship_index] / simple_cost.max

    def _index_count(self, index_func):
        """Loops over enemy ships and counts indices return by index_func."""
        m = game_map.height * game_map.width
        index_count = np.zeros(m)
        temp = Counter(
            index
            for player in game.players.values() if player is not me
            for ship in player.get_ships()
            for index in index_func(ship)
        )
        for key, value in temp.items():
            index_count[key] = value
        return index_count

    def enemies_in_bonus_range(self):
        """Calculate the number of enemies within bonus range for all cells."""
        return self._index_count(ship_bonus_neighbours)

<<<<<<< HEAD
    def calculate_enemy_threat(self):
        """Calculate enemy threat for all cells."""
        return self._index_count(threat)

    def distance_dropoffs(self, ships):
        dists = []
        for ship in ships:
            dropoff = self.get_closest(ship, self.dropoffs)
            dists.append(self.get_distance(cell_to_index(ship), cell_to_index(dropoff)))
        return np.array(dists)
=======
    def calculate_global_threat(self):
        """Calculate enemy threat factor for all cells."""
        return 3.0 / (self._index_count(threat) + 3.0)

    def local_threat(self, ship):
        """Calculate enemy threat factor near a ship."""
        m = game_map.height * game_map.width
        return np.ones(m) #Kijk 2 plekjes verder
>>>>>>> bcae9939
<|MERGE_RESOLUTION|>--- conflicted
+++ resolved
@@ -145,34 +145,25 @@
         game = _game
         game_map = game.game_map
         me = game.me
-<<<<<<< HEAD
-        self.halite = self.available_halite()
+        self.halite = self.get_available_halite()
         self.halite_density = self.density_available_halite()
         self.graph = self.create_graph()
         self.dist_matrix, self.indices = self.shortest_path()
         self.in_bonus_range = self.enemies_in_bonus_range()
-        self.enemy_threat = self.calculate_enemy_threat()
         self.dropoffs = [me.shipyard] + me.get_dropoffs()
-=======
-        self.halite = self.get_available_halite()
-        self.graph = self.create_graph()
-        self.dist_matrix, self.indices = self.shortest_path()
-        self.in_bonus_range = self.enemies_in_bonus_range()
         self.global_threat = self.calculate_global_threat()
->>>>>>> bcae9939
 
     def get_available_halite(self):
         """Get an array of available halite on the map."""
         m = game_map.height * game_map.width
         return np.array([index_to_cell(i).halite_amount for i in range(m)])
 
-<<<<<<< HEAD
     def density_available_halite(self):
         """Get density of halite map with radius"""
         halite = self.halite.reshape(game_map.height, game_map.width)
         halite_density = uniform_filter(halite, size=9, mode='constant')
         return halite_density.ravel()
-=======
+
     def get_occupation(self):
         """Get an array describing occupied cells on the map."""
         m = game_map.height * game_map.width
@@ -180,7 +171,6 @@
             index_to_cell(j).is_occupied
             for i in range(m) for j in neighbours(i)
         ])
->>>>>>> bcae9939
 
     def initialize_edge_data(self):
         """Store edge_data for create_graph() on the class for performance."""
@@ -286,18 +276,13 @@
         """Calculate the number of enemies within bonus range for all cells."""
         return self._index_count(ship_bonus_neighbours)
 
-<<<<<<< HEAD
-    def calculate_enemy_threat(self):
-        """Calculate enemy threat for all cells."""
-        return self._index_count(threat)
-
     def distance_dropoffs(self, ships):
         dists = []
         for ship in ships:
             dropoff = self.get_closest(ship, self.dropoffs)
             dists.append(self.get_distance(cell_to_index(ship), cell_to_index(dropoff)))
         return np.array(dists)
-=======
+
     def calculate_global_threat(self):
         """Calculate enemy threat factor for all cells."""
         return 3.0 / (self._index_count(threat) + 3.0)
@@ -305,5 +290,4 @@
     def local_threat(self, ship):
         """Calculate enemy threat factor near a ship."""
         m = game_map.height * game_map.width
-        return np.ones(m) #Kijk 2 plekjes verder
->>>>>>> bcae9939
+        return np.ones(m) #Kijk 2 plekjes verder