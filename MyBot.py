#!/usr/bin/env python3

import logging
import time
from statistics import median
<<<<<<< HEAD
=======
from schedule import Schedule
from utility import cell_to_index, MapData
>>>>>>> df43f4e5

import hlt
from hlt import constants, Position

<<<<<<< HEAD
from scheduler import Scheduler
=======
returning_to_shipyard = set()


def get_checked_positions(distance, ship):
    positions = []
    for i in range(-distance, distance + 1):
        for j in range(-distance, distance + 1):
            if abs(i) + abs(j) > distance:
                continue
            position = ship.position + Position(i, j)
            positions.append(position)
    return positions


def find_new_halite(ship):
    halite_amount = 0
    distance = 0
    while halite_amount < 0.05 * constants.MAX_HALITE and distance < 10:
        distance += 1
        checked_positions = get_checked_positions(distance, ship)
        destination = max(checked_positions, key=lambda position: game_map[position].halite_amount)
        halite_amount = game_map[destination].halite_amount
    return destination


def returning(ship):
    return (ship.halite_amount > 0.9 * constants.MAX_HALITE) or (ship.id in returning_to_shipyard)


def mining(ship, local_halite):
    return (local_halite > 0.05 * constants.MAX_HALITE) or (0.2 * local_halite > ship.halite_amount)
>>>>>>> df43f4e5


def can_just_make_it(ship, map_data):
    return map_data.free_turns(ship) < 5


def create_schedule():
<<<<<<< HEAD
    scheduler = Scheduler(game_map, me, turnnumber=game.turn_number)
    scheduler.to_destination()
    return scheduler.schedule
=======
    map_data = MapData(game)
    schedule = Schedule(game, map_data)
    # Preprocessing.
    for ship in me.get_ships():
        if ship.halite_amount < 0.25 * constants.MAX_HALITE:
            returning_to_shipyard.discard(ship.id)

    for ship in me.get_ships():
        if can_just_make_it(ship, map_data):
            returning_to_shipyard.add(ship.id)

    # Move ships.
    for ship in me.get_ships():
        local_halite = game_map[ship].halite_amount
        if returning(ship):
            returning_to_shipyard.add(ship.id)
            destination = me.shipyard.position
        elif mining(ship, local_halite):
            destination = ship.position
        else:
            destination = find_new_halite(ship)
        schedule.assign(ship, destination)
    return schedule
>>>>>>> df43f4e5


def add_move_commands(command_queue):
    """Add movement commands to the command queue."""
    schedule = create_schedule()
    command_queue.extend(schedule.to_commands())


def other_players():
    """Get a list of the other players."""
    return [player for player in game.players.values() if not player is me]


def number_of_ships(player):
    """Get the number of ships of a player."""
    return len(player.get_ships())


def _ship_number_falling_behind():
    """Return True if our ship number isn't high compared to the others."""
    ship_numbers = [number_of_ships(player) for player in other_players()]
    return number_of_ships(me) <= median(ship_numbers)


def want_to_spawn():
    """Return True if we would like to spawn a new ship."""
    is_early_game = game.turn_number <= constants.MAX_TURNS / 2
    is_late_game = game.turn_number >= constants.MAX_TURNS * 3 / 4
    is_mid_game = (not is_early_game) and (not is_late_game)
    return is_early_game or (is_mid_game and _ship_number_falling_behind())


def can_spawn():
    """Return True if it is possible to spawn a new ship."""
    enough_halite = me.halite_amount >= constants.SHIP_COST
    shipyard_free = not game_map[me.shipyard].is_occupied
    return enough_halite and shipyard_free


def add_spawn_command(command_queue):
    """If possible and desirable, add the spawn command."""
    if can_spawn() and want_to_spawn():
        command_queue.append(me.shipyard.spawn())


def generate_commands():
    """Generate a list of commands based on the current game state."""
    command_queue = []
    add_move_commands(command_queue)
    add_spawn_command(command_queue)
    return command_queue


def mark_safe():
    """Undo marking that was done in game.update_frame()."""
    for y in range(game_map.height):
        for x in range(game_map.width):
            game_map[Position(x, y)].ship = None


# Initialize the game.
game = hlt.Game()
game.ready("Schildpad")

# Define some globals for convenience.
me = game.me
game_map = game.game_map

# Play the game.
while True:
    game.update_frame()
    mark_safe()
    command_queue = generate_commands()
    game.end_turn(command_queue)<|MERGE_RESOLUTION|>--- conflicted
+++ resolved
@@ -3,86 +3,15 @@
 import logging
 import time
 from statistics import median
-<<<<<<< HEAD
-=======
-from schedule import Schedule
-from utility import cell_to_index, MapData
->>>>>>> df43f4e5
-
 import hlt
 from hlt import constants, Position
-
-<<<<<<< HEAD
 from scheduler import Scheduler
-=======
-returning_to_shipyard = set()
-
-
-def get_checked_positions(distance, ship):
-    positions = []
-    for i in range(-distance, distance + 1):
-        for j in range(-distance, distance + 1):
-            if abs(i) + abs(j) > distance:
-                continue
-            position = ship.position + Position(i, j)
-            positions.append(position)
-    return positions
-
-
-def find_new_halite(ship):
-    halite_amount = 0
-    distance = 0
-    while halite_amount < 0.05 * constants.MAX_HALITE and distance < 10:
-        distance += 1
-        checked_positions = get_checked_positions(distance, ship)
-        destination = max(checked_positions, key=lambda position: game_map[position].halite_amount)
-        halite_amount = game_map[destination].halite_amount
-    return destination
-
-
-def returning(ship):
-    return (ship.halite_amount > 0.9 * constants.MAX_HALITE) or (ship.id in returning_to_shipyard)
-
-
-def mining(ship, local_halite):
-    return (local_halite > 0.05 * constants.MAX_HALITE) or (0.2 * local_halite > ship.halite_amount)
->>>>>>> df43f4e5
-
-
-def can_just_make_it(ship, map_data):
-    return map_data.free_turns(ship) < 5
 
 
 def create_schedule():
-<<<<<<< HEAD
     scheduler = Scheduler(game_map, me, turnnumber=game.turn_number)
     scheduler.to_destination()
     return scheduler.schedule
-=======
-    map_data = MapData(game)
-    schedule = Schedule(game, map_data)
-    # Preprocessing.
-    for ship in me.get_ships():
-        if ship.halite_amount < 0.25 * constants.MAX_HALITE:
-            returning_to_shipyard.discard(ship.id)
-
-    for ship in me.get_ships():
-        if can_just_make_it(ship, map_data):
-            returning_to_shipyard.add(ship.id)
-
-    # Move ships.
-    for ship in me.get_ships():
-        local_halite = game_map[ship].halite_amount
-        if returning(ship):
-            returning_to_shipyard.add(ship.id)
-            destination = me.shipyard.position
-        elif mining(ship, local_halite):
-            destination = ship.position
-        else:
-            destination = find_new_halite(ship)
-        schedule.assign(ship, destination)
-    return schedule
->>>>>>> df43f4e5
 
 
 def add_move_commands(command_queue):
